FROM python:3-alpine

<<<<<<< HEAD
RUN rm -rf /var/cache/apk/*

COPY code/ /opt/nuvlabox/
=======
COPY code/ LICENSE /opt/nuvlabox/
>>>>>>> c5de0e08

WORKDIR /opt/nuvlabox/

RUN pip3 install -r requirements.txt

ONBUILD RUN ./license.sh

ENTRYPOINT ["./discovery.py"]<|MERGE_RESOLUTION|>--- conflicted
+++ resolved
@@ -1,12 +1,8 @@
 FROM python:3-alpine
 
-<<<<<<< HEAD
 RUN rm -rf /var/cache/apk/*
 
-COPY code/ /opt/nuvlabox/
-=======
 COPY code/ LICENSE /opt/nuvlabox/
->>>>>>> c5de0e08
 
 WORKDIR /opt/nuvlabox/
 
